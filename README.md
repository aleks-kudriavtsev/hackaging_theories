# Aging Theory Literature Pipeline

This repository bundles a lightweight, four-stage workflow for harvesting PubMed
reviews about aging theories, curating the relevant subset with OpenAI, pulling
open-access full texts, and extracting the theories they discuss. Each stage is
implemented as a standalone script so you can inspect or extend the behaviour in
isolation, and a convenience runner (`scripts/run_full_pipeline.py`) chains them
into a single command for day-to-day use.

> **Note**  
> The project ships without vendored credentials. Export the API keys you are
> authorised to use before running the scripts. Example placeholders are shown
> below—replace them with your own secrets.

The pipeline focuses on three pillars of the challenge:

1. **Collection** – `src/theories_pipeline/literature.py` loads deterministic
   seed metadata for testing and can be extended with API providers (e.g.,
   OpenAlex, CrossRef, bioRxiv, medRxiv) for production runs.
2. **Theory classification** – `src/theories_pipeline/theories.py` implements a
   transparent keyword matcher that scores how strongly each paper aligns with
   known theories. Teams can substitute this module with more advanced models
   while preserving the same interface.
3. **Question extraction** – `src/theories_pipeline/extraction.py` automates the
   Hackaging Q1–Q9 prompts spanning biomarkers, mechanisms, interventions, and
   species-level comparisons so categorical outputs are captured in structured
   CSV form.

Sample inputs and outputs in `data/examples/` illustrate the expected artefacts
that the Hackaging organisers require for leaderboard submissions.

## Aging theory review bootstrap pipeline

The repository now includes a four-stage bootstrap that focuses specifically on
aging-theory review articles retrieved from PubMed. The helper scripts live in
`scripts/step[1-4]_*.py`, and a convenience orchestrator
(`scripts/run_pipeline.py`) runs the entire sequence end-to-end.

### 1. Configure credentials

Export the API keys used throughout the pipeline. Only the OpenAI key is
strictly required, but providing your PubMed key and contact metadata will keep
the requests within NCBI's polite-use guidelines.

```bash
export PUBMED_API_KEY="your-ncbi-key"        # optional but recommended
export PUBMED_TOOL="your-app-name"           # optional tool identifier for NCBI
export PUBMED_EMAIL="you@example.com"        # optional contact email for NCBI
<<<<<<< HEAD
export OPENAI_API_KEY="sk-your-openai-token" # required for steps 2, 4, and 5
=======
export OPENAI_API_KEY="sk-your-openai-token" # required for steps 2 and 4
>>>>>>> 822f291b
```

### 2. Run the orchestrated pipeline

```bash
python scripts/run_pipeline.py --workdir data/pipeline
```

By default this performs:

1. `step1_pubmed_search.py` – exhaustive PubMed search for review articles
   matching the query `(aging theory OR ageing theory OR theories of aging)` in
   titles/abstracts, saving metadata to `start_reviews.json`.
2. `step2_filter_reviews.py` – OpenAI-powered screening of each record's title
   and abstract to discard off-topic material, storing decisions in
   `filtered_reviews.json`.
3. `step3_fetch_fulltext.py` – PMC full-text enrichment when an article has a
   matching PubMed Central entry, preserving paragraph boundaries so downstream
   models see intact sentences.
4. `step4_extract_theories.py` – LLM-based extraction of aging theories from the
   (full) texts, plus aggregation of unique theory names in
   `aging_theories.json`.
<<<<<<< HEAD
5. `step5_generate_ontology.py` – LLM-assisted grouping of the extracted
   theories into multi-level ontology clusters saved as `aging_ontology.json`.

The orchestrator skips steps whose outputs already exist unless `--force` is
supplied. Use `--query`, `--filter-model`, `--theory-model`, `--max-chars`, or
the ontology arguments (`--ontology-model`, `--ontology-top-n`,
`--ontology-examples`) to customise individual stages.
=======

The orchestrator skips steps whose outputs already exist unless `--force` is
supplied. Use `--query`, `--filter-model`, `--theory-model`, or
`--max-chars` to customise individual stages.
>>>>>>> 822f291b

### 3. Run stages individually (optional)

Each script doubles as a standalone CLI should you need to debug or tweak a
particular step:

```bash
# Step 1 – PubMed search
python scripts/step1_pubmed_search.py --output data/pipeline/start_reviews.json

# Step 2 – LLM relevance filtering
python scripts/step2_filter_reviews.py --input data/pipeline/start_reviews.json --output data/pipeline/filtered_reviews.json

# Step 3 – Full-text enrichment
python scripts/step3_fetch_fulltext.py --input data/pipeline/filtered_reviews.json --output data/pipeline/filtered_reviews_fulltext.json

# Step 4 – Theory extraction
python scripts/step4_extract_theories.py --input data/pipeline/filtered_reviews_fulltext.json --output data/pipeline/aging_theories.json
<<<<<<< HEAD

# Step 5 – Ontology generation
python scripts/step5_generate_ontology.py --input data/pipeline/aging_theories.json --output data/pipeline/aging_ontology.json
=======
>>>>>>> 822f291b
```

All scripts validate their inputs and surface helpful error messages when the
remote APIs reject a query or return malformed data, making it easier to spot
credential issues or intermittent network problems.

## Repository structure

```
.
├── config/                 # YAML/JSON pipeline configuration templates
├── data/examples/          # Seed dataset and sample CSV outputs
├── docs/                   # Supplementary developer documentation
├── scripts/                # Command line entry points for collection/analysis
├── src/theories_pipeline/  # Core Python package with reusable modules
└── tests/                  # Automated pytest suite with mocked inputs
```

See [`docs/development.md`](docs/development.md) for an expanded module map and
local testing tips.

## Setup instructions

### Prerequisites

- Python 3.10 or newer
- `pip` 22+ (for modern dependency resolution)

### Create a virtual environment

```bash
python -m venv .venv
source .venv/bin/activate
pip install --upgrade pip
```

The pipeline only relies on the Python standard library, so no additional
packages are required unless you plan to build optional extensions.

### 1. Configure credentials

```bash
export PUBMED_API_KEY="your-ncbi-eutilities-key"
export OPENAI_API_KEY="your-openai-key"
```

Providing a contact identity to PubMed is recommended by NCBI:

```bash
export PUBMED_TOOL="your-tool-name"
export PUBMED_EMAIL="maintainer@example.org"
```

### 2. Run the full pipeline

The helper script orchestrates the four stages and stores intermediate JSON
artefacts in `data/pipeline/` by default:

```bash
python scripts/run_full_pipeline.py \
  --query '(("aging theory"[TIAB] OR "ageing theory"[TIAB]) AND review[PTYP])' \
  --output-dir data/pipeline
```

Override `--filter-model`, `--extract-model`, or the request delays if you need
custom OpenAI models or throttling for quota management. When the command
completes successfully you should see four files:

- `start_reviews.json` – raw PubMed review metadata
- `filtered_reviews.json` – records that passed the LLM relevance filter
- `filtered_reviews_fulltext.json` – filtered records augmented with PubMed
  Central full texts where available
- `aging_theories.json` – the final catalogue with extracted theories

## Running stages manually

Each script accepts CLI flags so you can plug in alternate inputs/outputs or run
only part of the workflow while debugging. They can be executed independently:

```bash
# Step 1 — PubMed review search
python scripts/step1_pubmed_search.py \
  --output data/pipeline/start_reviews.json

# Step 2 — LLM-based relevance filtering
python scripts/step2_filter_reviews.py \
  --input data/pipeline/start_reviews.json \
  --output data/pipeline/filtered_reviews.json \
  --model gpt-4o-mini

# Step 3 — PubMed Central full-text enrichment
python scripts/step3_fetch_fulltext.py \
  --input data/pipeline/filtered_reviews.json \
  --output data/pipeline/filtered_reviews_fulltext.json

# Step 4 — Theory extraction from curated corpus
python scripts/step4_extract_theories.py \
  --input data/pipeline/filtered_reviews_fulltext.json \
  --output data/pipeline/aging_theories.json \
  --model gpt-4o-mini
```

All scripts share the following expectations:

- When an input path is supplied it must point to a UTF-8 encoded JSON file that
  matches the schema produced by the preceding step.
- `OPENAI_API_KEY` is required for steps 2 and 4; `PUBMED_API_KEY` is optional
  but highly recommended for steps 1 and 3.
- Network failures and HTTP errors are surfaced directly so you can retry or
  adjust rate limits as needed.

## Troubleshooting tips

- **PubMed rejects the query.** The collector validates the ESearch response and
  raises a helpful error message if NCBI reports query syntax issues. Double
  check the field tags in `--query` and ensure parentheses are balanced.
- **No PMC full text available.** Articles without a PubMed Central ID will have
  `"full_text": null` in `filtered_reviews_fulltext.json`. Supplement these
  manually if you have alternate access.
- **LLM quota exceeded.** Reduce `--filter-delay` / `--extract-delay` or run in
  smaller batches by splitting the input file before invoking the scripts.

## Repository layout

```
.
├── scripts/                  # Command-line entry points for each pipeline step
├── data/                     # Default output directory for pipeline artefacts
├── src/                      # Original hackathon toolkit (not required here)
└── tests/                    # Legacy pytest suite
```

Feel free to adapt the pipeline to ingest additional data sources (e.g.,
OpenAlex, Google Scholar, Sci-Hub mirrors). The modular structure is intended to
make it easy to slot in new providers or analysis stages.<|MERGE_RESOLUTION|>--- conflicted
+++ resolved
@@ -46,11 +46,7 @@
 export PUBMED_API_KEY="your-ncbi-key"        # optional but recommended
 export PUBMED_TOOL="your-app-name"           # optional tool identifier for NCBI
 export PUBMED_EMAIL="you@example.com"        # optional contact email for NCBI
-<<<<<<< HEAD
 export OPENAI_API_KEY="sk-your-openai-token" # required for steps 2, 4, and 5
-=======
-export OPENAI_API_KEY="sk-your-openai-token" # required for steps 2 and 4
->>>>>>> 822f291b
 ```
 
 ### 2. Run the orchestrated pipeline
@@ -73,7 +69,6 @@
 4. `step4_extract_theories.py` – LLM-based extraction of aging theories from the
    (full) texts, plus aggregation of unique theory names in
    `aging_theories.json`.
-<<<<<<< HEAD
 5. `step5_generate_ontology.py` – LLM-assisted grouping of the extracted
    theories into multi-level ontology clusters saved as `aging_ontology.json`.
 
@@ -81,12 +76,6 @@
 supplied. Use `--query`, `--filter-model`, `--theory-model`, `--max-chars`, or
 the ontology arguments (`--ontology-model`, `--ontology-top-n`,
 `--ontology-examples`) to customise individual stages.
-=======
-
-The orchestrator skips steps whose outputs already exist unless `--force` is
-supplied. Use `--query`, `--filter-model`, `--theory-model`, or
-`--max-chars` to customise individual stages.
->>>>>>> 822f291b
 
 ### 3. Run stages individually (optional)
 
@@ -105,12 +94,9 @@
 
 # Step 4 – Theory extraction
 python scripts/step4_extract_theories.py --input data/pipeline/filtered_reviews_fulltext.json --output data/pipeline/aging_theories.json
-<<<<<<< HEAD
 
 # Step 5 – Ontology generation
 python scripts/step5_generate_ontology.py --input data/pipeline/aging_theories.json --output data/pipeline/aging_ontology.json
-=======
->>>>>>> 822f291b
 ```
 
 All scripts validate their inputs and surface helpful error messages when the
