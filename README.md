--- conflicted
+++ resolved
@@ -12,7 +12,6 @@
 > authorised to use before running the scripts. Example placeholders are shown
 > below—replace them with your own secrets.
 
-<<<<<<< HEAD
 The pipeline focuses on three pillars of the challenge:
 
 1. **Collection** – `src/theories_pipeline/literature.py` loads deterministic
@@ -121,9 +120,6 @@
 - `pip` 22+ (for modern dependency resolution)
 
 ### Create a virtual environment
-=======
-## Quickstart
->>>>>>> a9c42542
 
 ```bash
 python -m venv .venv
