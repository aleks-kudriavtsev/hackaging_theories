"""Retrieve full texts for filtered PubMed reviews when available.

For each review retained after the OpenAI filtering stage the script attempts to
download an open-access full text from PubMed Central (PMC). If the article does
not have a PMC entry, the script preserves the record but sets ``full_text`` to
``null`` so downstream consumers can decide how to handle missing content.

Environment variables
---------------------
- ``PUBMED_API_KEY`` — optional, raises the E-utilities quota.

Usage
-----
```bash
python scripts/step3_fetch_fulltext.py \
    --input data/pipeline/filtered_reviews.json \
    --output data/pipeline/filtered_reviews_fulltext.json
```
"""

from __future__ import annotations

import argparse
import json
import os
import sys
import time
import urllib.error
import urllib.parse
import urllib.request
import xml.etree.ElementTree as ET
from typing import Dict, List, Optional


EUTILS_BASE = "https://eutils.ncbi.nlm.nih.gov/entrez/eutils"


def entrez_request(path: str, params: Dict[str, str]) -> bytes:
    query = params.copy()
    api_key = os.environ.get("PUBMED_API_KEY")
    tool = os.environ.get("PUBMED_TOOL")
    email = os.environ.get("PUBMED_EMAIL")
    if api_key:
        query.setdefault("api_key", api_key)
    if tool:
        query.setdefault("tool", tool)
    if email:
        query.setdefault("email", email)
    url = f"{EUTILS_BASE}/{path}?{urllib.parse.urlencode(query)}"
    request = urllib.request.Request(url)
    try:
        with urllib.request.urlopen(request) as response:  # nosec: trusted endpoint
            return response.read()
    except urllib.error.HTTPError as exc:  # pragma: no cover - network edge case
        error_body = exc.read().decode("utf-8", errors="ignore")
        raise RuntimeError(
            f"Entrez request failed ({exc.code}): {error_body or exc.reason}"
        ) from exc
    except urllib.error.URLError as exc:  # pragma: no cover - network edge case
        raise RuntimeError(f"Entrez request failed: {exc.reason}") from exc


def extract_pmcid(pubmed_xml: ET.Element) -> Optional[str]:
    for article_id in pubmed_xml.findall(
        ".//ArticleIdList/ArticleId[@IdType='pmc']"
    ):
        if article_id.text:
            return article_id.text.strip()
    return None


def fetch_pubmed_xml(pmid: str) -> Optional[ET.Element]:
    data = entrez_request(
        "efetch.fcgi",
        {"db": "pubmed", "id": pmid, "retmode": "xml"},
    )
    try:
        root = ET.fromstring(data)
    except ET.ParseError as err:  # pragma: no cover - defensive guard
        raise RuntimeError("Unable to parse PubMed XML response") from err
    article = root.find(".//PubmedArticle")
    return article


def fetch_pmc_fulltext(pmcid: str) -> Optional[str]:
    data = entrez_request(
        "efetch.fcgi",
        {"db": "pmc", "id": pmcid, "retmode": "xml"},
    )
    try:
        root = ET.fromstring(data)
    except ET.ParseError as err:  # pragma: no cover - defensive guard
        raise RuntimeError("Unable to parse PMC XML response") from err
    body = root.find(".//body")
    if body is None:
        return None
<<<<<<< HEAD
    text_chunks: List[str] = []

    def strip_namespace(tag: str) -> str:
        return tag.split("}", 1)[1] if "}" in tag else tag

    block_tags = {
        "p",
        "sec",
        "title",
        "abstract",
        "list",
        "list-item",
        "def-item",
        "caption",
        "fig",
        "table-wrap",
    }

    for elem in body.iter():
        pieces: List[str] = []
        if elem.text:
            text = elem.text.strip()
            if text:
                pieces.append(text)
        if elem.tail:
            tail = elem.tail.strip()
            if tail:
                pieces.append(tail)
        if not pieces:
            continue

        tag = strip_namespace(elem.tag)
        content = " ".join(pieces)
        if tag in block_tags:
            text_chunks.append(content)
        elif text_chunks:
            text_chunks[-1] = f"{text_chunks[-1]} {content}".strip()
        else:
            text_chunks.append(content)

    return "\n\n".join(text_chunks) if text_chunks else None
=======

    paragraphs: List[str] = []
    for node in body.findall(".//p"):
        fragments = [
            part.strip()
            for part in node.itertext()
            if part and part.strip()
        ]
        if not fragments:
            continue
        paragraphs.append(" ".join(" ".join(fragments).split()))

    if not paragraphs:
        # Fallback: flatten the entire body text when paragraph tags are absent.
        text_chunks = [
            part.strip() for part in body.itertext() if part and part.strip()
        ]
        if not text_chunks:
            return None
        return " ".join(text_chunks)

    return "\n\n".join(paragraphs)
>>>>>>> 5d78566a


def enrich_records(records: Iterable[Dict]) -> List[Dict]:
    records_list = list(records)
    total = len(records_list)
    enriched: List[Dict] = []
    for idx, record in enumerate(records_list, start=1):
        pmid = record.get("pmid")
        full_text = None
        pmcid = None
        if pmid:
            article_xml = fetch_pubmed_xml(pmid)
            if article_xml is not None:
                pmcid = extract_pmcid(article_xml)
                record.setdefault("pubmed_xml", ET.tostring(article_xml, encoding="unicode"))
        if pmcid:
            full_text = fetch_pmc_fulltext(pmcid)
        record["pmcid"] = pmcid
        record["full_text"] = full_text
        enriched.append(record)
        print(
            f"Processed {idx}/{total} records — PMC {'found' if full_text else 'missing'}",
            flush=True,
        )
        time.sleep(0.34)
    return enriched


def main(argv: List[str] | None = None) -> int:
    parser = argparse.ArgumentParser(description="Fetch PMC full texts for filtered reviews")
    parser.add_argument("--input", default="data/pipeline/filtered_reviews.json")
    parser.add_argument("--output", default="data/pipeline/filtered_reviews_fulltext.json")
    args = parser.parse_args(argv)

    if not os.path.exists(args.input):
        print(f"Input file {args.input} does not exist", file=sys.stderr)
        return 1

    with open(args.input, "r", encoding="utf-8") as fh:
        records = json.load(fh)

    enriched = enrich_records(records)

    output_dir = os.path.dirname(args.output)
    if output_dir:
        os.makedirs(output_dir, exist_ok=True)
    with open(args.output, "w", encoding="utf-8") as fh:
        json.dump(enriched, fh, ensure_ascii=False, indent=2)

    print(f"Saved enriched metadata to {args.output}")
    return 0


if __name__ == "__main__":  # pragma: no cover - CLI entry point
    raise SystemExit(main())
<|MERGE_RESOLUTION|>--- conflicted
+++ resolved
@@ -94,7 +94,6 @@
     body = root.find(".//body")
     if body is None:
         return None
-<<<<<<< HEAD
     text_chunks: List[str] = []
 
     def strip_namespace(tag: str) -> str:
@@ -136,30 +135,6 @@
             text_chunks.append(content)
 
     return "\n\n".join(text_chunks) if text_chunks else None
-=======
-
-    paragraphs: List[str] = []
-    for node in body.findall(".//p"):
-        fragments = [
-            part.strip()
-            for part in node.itertext()
-            if part and part.strip()
-        ]
-        if not fragments:
-            continue
-        paragraphs.append(" ".join(" ".join(fragments).split()))
-
-    if not paragraphs:
-        # Fallback: flatten the entire body text when paragraph tags are absent.
-        text_chunks = [
-            part.strip() for part in body.itertext() if part and part.strip()
-        ]
-        if not text_chunks:
-            return None
-        return " ".join(text_chunks)
-
-    return "\n\n".join(paragraphs)
->>>>>>> 5d78566a
 
 
 def enrich_records(records: Iterable[Dict]) -> List[Dict]:
