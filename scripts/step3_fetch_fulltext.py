--- conflicted
+++ resolved
@@ -96,7 +96,6 @@
     if body is None:
         return None
 
-<<<<<<< HEAD
     block_tags = {
         "p",
         "sec",
@@ -126,29 +125,6 @@
     normalized = re.sub(r" ?\n", "\n", normalized)
     normalized = normalized.strip()
     return normalized or None
-=======
-    paragraphs: List[str] = []
-    for node in body.findall(".//p"):
-        fragments = [
-            part.strip()
-            for part in node.itertext()
-            if part and part.strip()
-        ]
-        if not fragments:
-            continue
-        paragraphs.append(" ".join(" ".join(fragments).split()))
-
-    if not paragraphs:
-        # Fallback: flatten the entire body text when paragraph tags are absent.
-        text_chunks = [
-            part.strip() for part in body.itertext() if part and part.strip()
-        ]
-        if not text_chunks:
-            return None
-        return " ".join(text_chunks)
-
-    return "\n\n".join(paragraphs)
->>>>>>> d367b0b2
 
 
 def enrich_records(records: Iterable[Dict]) -> List[Dict]:
